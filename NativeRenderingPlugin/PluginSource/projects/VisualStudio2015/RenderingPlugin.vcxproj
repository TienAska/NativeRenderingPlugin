--- conflicted
+++ resolved
@@ -1,266 +1,265 @@
-﻿<?xml version="1.0" encoding="utf-8"?>
-<Project DefaultTargets="Build" ToolsVersion="14.0" xmlns="http://schemas.microsoft.com/developer/msbuild/2003">
-  <ItemGroup Label="ProjectConfigurations">
-    <ProjectConfiguration Include="Debug|Win32">
-      <Configuration>Debug</Configuration>
-      <Platform>Win32</Platform>
-    </ProjectConfiguration>
-    <ProjectConfiguration Include="Debug|x64">
-      <Configuration>Debug</Configuration>
-      <Platform>x64</Platform>
-    </ProjectConfiguration>
-    <ProjectConfiguration Include="Release|Win32">
-      <Configuration>Release</Configuration>
-      <Platform>Win32</Platform>
-    </ProjectConfiguration>
-    <ProjectConfiguration Include="Release|x64">
-      <Configuration>Release</Configuration>
-      <Platform>x64</Platform>
-    </ProjectConfiguration>
-  </ItemGroup>
-  <ItemGroup>
-    <ClInclude Include="..\..\source\GLEW\glew.h" />
-    <ClInclude Include="..\..\source\GLEW\glxew.h" />
-    <ClInclude Include="..\..\source\GLEW\wglew.h" />
-    <ClInclude Include="..\..\source\PlatformBase.h" />
-    <ClInclude Include="..\..\source\RenderAPI.h" />
-    <ClInclude Include="..\..\source\Unity\IUnityGraphics.h" />
-    <ClInclude Include="..\..\source\Unity\IUnityGraphicsD3D11.h" />
-    <ClInclude Include="..\..\source\Unity\IUnityGraphicsD3D12.h" />
-    <ClInclude Include="..\..\source\Unity\IUnityGraphicsD3D9.h" />
-    <ClInclude Include="..\..\source\Unity\IUnityGraphicsMetal.h" />
-    <ClInclude Include="..\..\source\Unity\IUnityInterface.h" />
-  </ItemGroup>
-  <ItemGroup>
-    <ClCompile Include="..\..\source\GLEW\glew.c" />
-    <ClCompile Include="..\..\source\RenderAPI.cpp" />
-    <ClCompile Include="..\..\source\RenderAPI_D3D11.cpp" />
-    <ClCompile Include="..\..\source\RenderAPI_D3D12.cpp" />
-    <ClCompile Include="..\..\source\RenderAPI_D3D9.cpp" />
-    <ClCompile Include="..\..\source\RenderAPI_OpenGL2.cpp" />
-    <ClCompile Include="..\..\source\RenderAPI_OpenGLCoreES.cpp" />
-    <ClCompile Include="..\..\source\RenderingPlugin.cpp" />
-  </ItemGroup>
-  <ItemGroup>
-<<<<<<< HEAD
-    <None Include="..\..\source\RenderAPI_Metal.mm">
-      <ExcludedFromBuild Condition="'$(Configuration)|$(Platform)'=='Debug|Win32'">true</ExcludedFromBuild>
-      <ExcludedFromBuild Condition="'$(Configuration)|$(Platform)'=='Release|Win32'">true</ExcludedFromBuild>
-      <ExcludedFromBuild Condition="'$(Configuration)|$(Platform)'=='Debug|x64'">true</ExcludedFromBuild>
-      <ExcludedFromBuild Condition="'$(Configuration)|$(Platform)'=='Release|x64'">true</ExcludedFromBuild>
-    </None>
-=======
-    <None Include="..\..\source\RenderingPlugin.def" />
->>>>>>> 808e85c6
-  </ItemGroup>
-  <PropertyGroup Label="Globals">
-    <ProjectGuid>{F7CFEF5A-54BD-42E8-A59E-54ABAEB4EA9C}</ProjectGuid>
-    <RootNamespace>RenderingPlugin</RootNamespace>
-    <Keyword>Win32Proj</Keyword>
-    <WindowsTargetPlatformVersion>8.1</WindowsTargetPlatformVersion>
-  </PropertyGroup>
-  <Import Project="$(VCTargetsPath)\Microsoft.Cpp.Default.props" />
-  <PropertyGroup Condition="'$(Configuration)|$(Platform)'=='Release|Win32'" Label="Configuration">
-    <ConfigurationType>DynamicLibrary</ConfigurationType>
-    <PlatformToolset>v140</PlatformToolset>
-    <CharacterSet>Unicode</CharacterSet>
-    <WholeProgramOptimization>true</WholeProgramOptimization>
-  </PropertyGroup>
-  <PropertyGroup Condition="'$(Configuration)|$(Platform)'=='Release|x64'" Label="Configuration">
-    <ConfigurationType>DynamicLibrary</ConfigurationType>
-    <PlatformToolset>v140</PlatformToolset>
-    <CharacterSet>Unicode</CharacterSet>
-    <WholeProgramOptimization>true</WholeProgramOptimization>
-  </PropertyGroup>
-  <PropertyGroup Condition="'$(Configuration)|$(Platform)'=='Debug|Win32'" Label="Configuration">
-    <ConfigurationType>DynamicLibrary</ConfigurationType>
-    <PlatformToolset>v140</PlatformToolset>
-    <CharacterSet>Unicode</CharacterSet>
-  </PropertyGroup>
-  <PropertyGroup Condition="'$(Configuration)|$(Platform)'=='Debug|x64'" Label="Configuration">
-    <ConfigurationType>DynamicLibrary</ConfigurationType>
-    <PlatformToolset>v140</PlatformToolset>
-    <CharacterSet>Unicode</CharacterSet>
-  </PropertyGroup>
-  <Import Project="$(VCTargetsPath)\Microsoft.Cpp.props" />
-  <ImportGroup Label="ExtensionSettings">
-  </ImportGroup>
-  <ImportGroup Condition="'$(Configuration)|$(Platform)'=='Release|Win32'" Label="PropertySheets">
-    <Import Project="$(UserRootDir)\Microsoft.Cpp.$(Platform).user.props" Condition="exists('$(UserRootDir)\Microsoft.Cpp.$(Platform).user.props')" Label="LocalAppDataPlatform" />
-  </ImportGroup>
-  <ImportGroup Condition="'$(Configuration)|$(Platform)'=='Release|x64'" Label="PropertySheets">
-    <Import Project="$(UserRootDir)\Microsoft.Cpp.$(Platform).user.props" Condition="exists('$(UserRootDir)\Microsoft.Cpp.$(Platform).user.props')" Label="LocalAppDataPlatform" />
-  </ImportGroup>
-  <ImportGroup Condition="'$(Configuration)|$(Platform)'=='Debug|Win32'" Label="PropertySheets">
-    <Import Project="$(UserRootDir)\Microsoft.Cpp.$(Platform).user.props" Condition="exists('$(UserRootDir)\Microsoft.Cpp.$(Platform).user.props')" Label="LocalAppDataPlatform" />
-  </ImportGroup>
-  <ImportGroup Condition="'$(Configuration)|$(Platform)'=='Debug|x64'" Label="PropertySheets">
-    <Import Project="$(UserRootDir)\Microsoft.Cpp.$(Platform).user.props" Condition="exists('$(UserRootDir)\Microsoft.Cpp.$(Platform).user.props')" Label="LocalAppDataPlatform" />
-  </ImportGroup>
-  <PropertyGroup Label="UserMacros" />
-  <PropertyGroup>
-    <_ProjectFileVersion>12.0.30501.0</_ProjectFileVersion>
-  </PropertyGroup>
-  <PropertyGroup Condition="'$(Configuration)|$(Platform)'=='Debug|Win32'">
-    <OutDir>$(SolutionDir)..\..\build\$(Platform)\$(Configuration)\</OutDir>
-    <IntDir>$(SolutionDir)..\..\build\$(Platform)\$(Configuration)\</IntDir>
-    <LinkIncremental>true</LinkIncremental>
-  </PropertyGroup>
-  <PropertyGroup Condition="'$(Configuration)|$(Platform)'=='Debug|x64'">
-    <LinkIncremental>true</LinkIncremental>
-    <OutDir>$(SolutionDir)..\..\build\$(Platform)\$(Configuration)\</OutDir>
-    <IntDir>$(SolutionDir)..\..\build\$(Platform)\$(Configuration)\</IntDir>
-  </PropertyGroup>
-  <PropertyGroup Condition="'$(Configuration)|$(Platform)'=='Release|Win32'">
-    <OutDir>$(SolutionDir)..\..\build\$(Platform)\$(Configuration)\</OutDir>
-    <IntDir>$(SolutionDir)..\..\build\$(Platform)\$(Configuration)\</IntDir>
-    <LinkIncremental>false</LinkIncremental>
-  </PropertyGroup>
-  <PropertyGroup Condition="'$(Configuration)|$(Platform)'=='Release|x64'">
-    <LinkIncremental>false</LinkIncremental>
-    <OutDir>$(SolutionDir)..\..\build\$(Platform)\$(Configuration)\</OutDir>
-    <IntDir>$(SolutionDir)..\..\build\$(Platform)\$(Configuration)\</IntDir>
-  </PropertyGroup>
-  <ItemDefinitionGroup Condition="'$(Configuration)|$(Platform)'=='Debug|Win32'">
-    <ClCompile>
-      <Optimization>Disabled</Optimization>
-      <PreprocessorDefinitions>GLEW_STATIC;WIN32;_DEBUG;_WINDOWS;_USRDLL;RENDERINGPLUGIN_EXPORTS;%(PreprocessorDefinitions)</PreprocessorDefinitions>
-      <MinimalRebuild>true</MinimalRebuild>
-      <BasicRuntimeChecks>EnableFastChecks</BasicRuntimeChecks>
-      <RuntimeLibrary>MultiThreadedDebug</RuntimeLibrary>
-      <PrecompiledHeader />
-      <WarningLevel>Level3</WarningLevel>
-      <DebugInformationFormat>EditAndContinue</DebugInformationFormat>
-      <AdditionalIncludeDirectories>../../</AdditionalIncludeDirectories>
-    </ClCompile>
-    <Link>
-      <AdditionalDependencies>opengl32.lib;%(AdditionalDependencies)</AdditionalDependencies>
-      <GenerateDebugInformation>true</GenerateDebugInformation>
-      <SubSystem>Windows</SubSystem>
-      <TargetMachine>MachineX86</TargetMachine>
-      <ModuleDefinitionFile>../../source/RenderingPlugin.def</ModuleDefinitionFile>
-    </Link>
-    <PostBuildEvent>
-      <Command>SETLOCAL
-
-if "$(PlatformShortName)" == "x86" (
-  set TARGET_PLUGIN_PATH=$(SolutionDir)..\..\..\UnityProject\Assets\Plugins\x86
-) else (
-  set TARGET_PLUGIN_PATH=$(SolutionDir)..\..\..\UnityProject\Assets\Plugins\x86_64
-)
-echo Target Plugin Path is %TARGET_PLUGIN_PATH%
-copy /Y "$(TargetPath)" "%TARGET_PLUGIN_PATH%\$(TargetFileName)"
-
-ENDLOCAL
-</Command>
-    </PostBuildEvent>
-  </ItemDefinitionGroup>
-  <ItemDefinitionGroup Condition="'$(Configuration)|$(Platform)'=='Debug|x64'">
-    <ClCompile>
-      <Optimization>Disabled</Optimization>
-      <PreprocessorDefinitions>GLEW_STATIC;WIN32;_DEBUG;_WINDOWS;_USRDLL;RENDERINGPLUGIN_EXPORTS;%(PreprocessorDefinitions)</PreprocessorDefinitions>
-      <BasicRuntimeChecks>EnableFastChecks</BasicRuntimeChecks>
-      <RuntimeLibrary>MultiThreadedDebug</RuntimeLibrary>
-      <PrecompiledHeader>
-      </PrecompiledHeader>
-      <WarningLevel>Level3</WarningLevel>
-      <DebugInformationFormat>ProgramDatabase</DebugInformationFormat>
-      <AdditionalIncludeDirectories>../../</AdditionalIncludeDirectories>
-    </ClCompile>
-    <Link>
-      <AdditionalDependencies>opengl32.lib;%(AdditionalDependencies)</AdditionalDependencies>
-      <GenerateDebugInformation>true</GenerateDebugInformation>
-      <SubSystem>Windows</SubSystem>
-      <ModuleDefinitionFile>../../source/RenderingPlugin.def</ModuleDefinitionFile>
-    </Link>
-    <PostBuildEvent>
-      <Command>SETLOCAL
-
-if "$(PlatformShortName)" == "x86" (
-  set TARGET_PLUGIN_PATH=$(SolutionDir)..\..\..\UnityProject\Assets\Plugins\x86
-) else (
-  set TARGET_PLUGIN_PATH=$(SolutionDir)..\..\..\UnityProject\Assets\Plugins\x86_64
-)
-echo Target Plugin Path is %TARGET_PLUGIN_PATH%
-copy /Y "$(TargetPath)" "%TARGET_PLUGIN_PATH%\$(TargetFileName)"
-
-ENDLOCAL
-</Command>
-    </PostBuildEvent>
-  </ItemDefinitionGroup>
-  <ItemDefinitionGroup Condition="'$(Configuration)|$(Platform)'=='Release|Win32'">
-    <ClCompile>
-      <Optimization>MaxSpeed</Optimization>
-      <IntrinsicFunctions>true</IntrinsicFunctions>
-      <PreprocessorDefinitions>GLEW_STATIC;WIN32;NDEBUG;_WINDOWS;_USRDLL;RENDERINGPLUGIN_EXPORTS;%(PreprocessorDefinitions)</PreprocessorDefinitions>
-      <RuntimeLibrary>MultiThreaded</RuntimeLibrary>
-      <FunctionLevelLinking>true</FunctionLevelLinking>
-      <PrecompiledHeader />
-      <WarningLevel>Level3</WarningLevel>
-      <DebugInformationFormat>ProgramDatabase</DebugInformationFormat>
-      <AdditionalIncludeDirectories>../../</AdditionalIncludeDirectories>
-    </ClCompile>
-    <Link>
-      <AdditionalDependencies>opengl32.lib;%(AdditionalDependencies)</AdditionalDependencies>
-      <GenerateDebugInformation>true</GenerateDebugInformation>
-      <SubSystem>Windows</SubSystem>
-      <OptimizeReferences>true</OptimizeReferences>
-      <EnableCOMDATFolding>true</EnableCOMDATFolding>
-      <TargetMachine>MachineX86</TargetMachine>
-      <ModuleDefinitionFile>../../source/RenderingPlugin.def</ModuleDefinitionFile>
-    </Link>
-    <PostBuildEvent>
-      <Command>SETLOCAL
-
-if "$(PlatformShortName)" == "x86" (
-  set TARGET_PLUGIN_PATH=$(SolutionDir)..\..\..\UnityProject\Assets\Plugins\x86
-) else (
-  set TARGET_PLUGIN_PATH=$(SolutionDir)..\..\..\UnityProject\Assets\Plugins\x86_64
-)
-echo Target Plugin Path is %TARGET_PLUGIN_PATH%
-copy /Y "$(TargetPath)" "%TARGET_PLUGIN_PATH%\$(TargetFileName)"
-
-ENDLOCAL
-</Command>
-    </PostBuildEvent>
-  </ItemDefinitionGroup>
-  <ItemDefinitionGroup Condition="'$(Configuration)|$(Platform)'=='Release|x64'">
-    <ClCompile>
-      <Optimization>MaxSpeed</Optimization>
-      <IntrinsicFunctions>true</IntrinsicFunctions>
-      <PreprocessorDefinitions>GLEW_STATIC;WIN32;NDEBUG;_WINDOWS;_USRDLL;RENDERINGPLUGIN_EXPORTS;%(PreprocessorDefinitions)</PreprocessorDefinitions>
-      <RuntimeLibrary>MultiThreaded</RuntimeLibrary>
-      <FunctionLevelLinking>true</FunctionLevelLinking>
-      <PrecompiledHeader>
-      </PrecompiledHeader>
-      <WarningLevel>Level3</WarningLevel>
-      <DebugInformationFormat>ProgramDatabase</DebugInformationFormat>
-      <AdditionalIncludeDirectories>../../</AdditionalIncludeDirectories>
-    </ClCompile>
-    <Link>
-      <AdditionalDependencies>opengl32.lib;%(AdditionalDependencies)</AdditionalDependencies>
-      <GenerateDebugInformation>true</GenerateDebugInformation>
-      <SubSystem>Windows</SubSystem>
-      <OptimizeReferences>true</OptimizeReferences>
-      <EnableCOMDATFolding>true</EnableCOMDATFolding>
-      <ModuleDefinitionFile>../../source/RenderingPlugin.def</ModuleDefinitionFile>
-    </Link>
-    <PostBuildEvent>
-      <Command>SETLOCAL
-
-if "$(PlatformShortName)" == "x86" (
-  set TARGET_PLUGIN_PATH=$(SolutionDir)..\..\..\UnityProject\Assets\Plugins\x86
-) else (
-  set TARGET_PLUGIN_PATH=$(SolutionDir)..\..\..\UnityProject\Assets\Plugins\x86_64
-)
-echo Target Plugin Path is %TARGET_PLUGIN_PATH%
-copy /Y "$(TargetPath)" "%TARGET_PLUGIN_PATH%\$(TargetFileName)"
-
-ENDLOCAL
-</Command>
-    </PostBuildEvent>
-  </ItemDefinitionGroup>
-  <Import Project="$(VCTargetsPath)\Microsoft.Cpp.targets" />
-  <ImportGroup Label="ExtensionTargets">
-  </ImportGroup>
+﻿<?xml version="1.0" encoding="utf-8"?>
+<Project DefaultTargets="Build" ToolsVersion="14.0" xmlns="http://schemas.microsoft.com/developer/msbuild/2003">
+  <ItemGroup Label="ProjectConfigurations">
+    <ProjectConfiguration Include="Debug|Win32">
+      <Configuration>Debug</Configuration>
+      <Platform>Win32</Platform>
+    </ProjectConfiguration>
+    <ProjectConfiguration Include="Debug|x64">
+      <Configuration>Debug</Configuration>
+      <Platform>x64</Platform>
+    </ProjectConfiguration>
+    <ProjectConfiguration Include="Release|Win32">
+      <Configuration>Release</Configuration>
+      <Platform>Win32</Platform>
+    </ProjectConfiguration>
+    <ProjectConfiguration Include="Release|x64">
+      <Configuration>Release</Configuration>
+      <Platform>x64</Platform>
+    </ProjectConfiguration>
+  </ItemGroup>
+  <ItemGroup>
+    <ClInclude Include="..\..\source\GLEW\glew.h" />
+    <ClInclude Include="..\..\source\GLEW\glxew.h" />
+    <ClInclude Include="..\..\source\GLEW\wglew.h" />
+    <ClInclude Include="..\..\source\PlatformBase.h" />
+    <ClInclude Include="..\..\source\RenderAPI.h" />
+    <ClInclude Include="..\..\source\Unity\IUnityGraphics.h" />
+    <ClInclude Include="..\..\source\Unity\IUnityGraphicsD3D11.h" />
+    <ClInclude Include="..\..\source\Unity\IUnityGraphicsD3D12.h" />
+    <ClInclude Include="..\..\source\Unity\IUnityGraphicsD3D9.h" />
+    <ClInclude Include="..\..\source\Unity\IUnityGraphicsMetal.h" />
+    <ClInclude Include="..\..\source\Unity\IUnityInterface.h" />
+  </ItemGroup>
+  <ItemGroup>
+    <ClCompile Include="..\..\source\GLEW\glew.c" />
+    <ClCompile Include="..\..\source\RenderAPI.cpp" />
+    <ClCompile Include="..\..\source\RenderAPI_D3D11.cpp" />
+    <ClCompile Include="..\..\source\RenderAPI_D3D12.cpp" />
+    <ClCompile Include="..\..\source\RenderAPI_D3D9.cpp" />
+    <ClCompile Include="..\..\source\RenderAPI_OpenGL2.cpp" />
+    <ClCompile Include="..\..\source\RenderAPI_OpenGLCoreES.cpp" />
+    <ClCompile Include="..\..\source\RenderingPlugin.cpp" />
+  </ItemGroup>
+  <ItemGroup>
+    <None Include="..\..\source\RenderingPlugin.def" />
+  </ItemGroup>
+  <ItemGroup>
+    <None Include="..\..\source\RenderAPI_Metal.mm">
+      <ExcludedFromBuild Condition="'$(Configuration)|$(Platform)'=='Debug|Win32'">true</ExcludedFromBuild>
+      <ExcludedFromBuild Condition="'$(Configuration)|$(Platform)'=='Release|Win32'">true</ExcludedFromBuild>
+      <ExcludedFromBuild Condition="'$(Configuration)|$(Platform)'=='Debug|x64'">true</ExcludedFromBuild>
+      <ExcludedFromBuild Condition="'$(Configuration)|$(Platform)'=='Release|x64'">true</ExcludedFromBuild>
+    </None>
+  </ItemGroup>
+  <PropertyGroup Label="Globals">
+    <ProjectGuid>{F7CFEF5A-54BD-42E8-A59E-54ABAEB4EA9C}</ProjectGuid>
+    <RootNamespace>RenderingPlugin</RootNamespace>
+    <Keyword>Win32Proj</Keyword>
+    <WindowsTargetPlatformVersion>8.1</WindowsTargetPlatformVersion>
+  </PropertyGroup>
+  <Import Project="$(VCTargetsPath)\Microsoft.Cpp.Default.props" />
+  <PropertyGroup Condition="'$(Configuration)|$(Platform)'=='Release|Win32'" Label="Configuration">
+    <ConfigurationType>DynamicLibrary</ConfigurationType>
+    <PlatformToolset>v140</PlatformToolset>
+    <CharacterSet>Unicode</CharacterSet>
+    <WholeProgramOptimization>true</WholeProgramOptimization>
+  </PropertyGroup>
+  <PropertyGroup Condition="'$(Configuration)|$(Platform)'=='Release|x64'" Label="Configuration">
+    <ConfigurationType>DynamicLibrary</ConfigurationType>
+    <PlatformToolset>v140</PlatformToolset>
+    <CharacterSet>Unicode</CharacterSet>
+    <WholeProgramOptimization>true</WholeProgramOptimization>
+  </PropertyGroup>
+  <PropertyGroup Condition="'$(Configuration)|$(Platform)'=='Debug|Win32'" Label="Configuration">
+    <ConfigurationType>DynamicLibrary</ConfigurationType>
+    <PlatformToolset>v140</PlatformToolset>
+    <CharacterSet>Unicode</CharacterSet>
+  </PropertyGroup>
+  <PropertyGroup Condition="'$(Configuration)|$(Platform)'=='Debug|x64'" Label="Configuration">
+    <ConfigurationType>DynamicLibrary</ConfigurationType>
+    <PlatformToolset>v140</PlatformToolset>
+    <CharacterSet>Unicode</CharacterSet>
+  </PropertyGroup>
+  <Import Project="$(VCTargetsPath)\Microsoft.Cpp.props" />
+  <ImportGroup Label="ExtensionSettings">
+  </ImportGroup>
+  <ImportGroup Condition="'$(Configuration)|$(Platform)'=='Release|Win32'" Label="PropertySheets">
+    <Import Project="$(UserRootDir)\Microsoft.Cpp.$(Platform).user.props" Condition="exists('$(UserRootDir)\Microsoft.Cpp.$(Platform).user.props')" Label="LocalAppDataPlatform" />
+  </ImportGroup>
+  <ImportGroup Condition="'$(Configuration)|$(Platform)'=='Release|x64'" Label="PropertySheets">
+    <Import Project="$(UserRootDir)\Microsoft.Cpp.$(Platform).user.props" Condition="exists('$(UserRootDir)\Microsoft.Cpp.$(Platform).user.props')" Label="LocalAppDataPlatform" />
+  </ImportGroup>
+  <ImportGroup Condition="'$(Configuration)|$(Platform)'=='Debug|Win32'" Label="PropertySheets">
+    <Import Project="$(UserRootDir)\Microsoft.Cpp.$(Platform).user.props" Condition="exists('$(UserRootDir)\Microsoft.Cpp.$(Platform).user.props')" Label="LocalAppDataPlatform" />
+  </ImportGroup>
+  <ImportGroup Condition="'$(Configuration)|$(Platform)'=='Debug|x64'" Label="PropertySheets">
+    <Import Project="$(UserRootDir)\Microsoft.Cpp.$(Platform).user.props" Condition="exists('$(UserRootDir)\Microsoft.Cpp.$(Platform).user.props')" Label="LocalAppDataPlatform" />
+  </ImportGroup>
+  <PropertyGroup Label="UserMacros" />
+  <PropertyGroup>
+    <_ProjectFileVersion>12.0.30501.0</_ProjectFileVersion>
+  </PropertyGroup>
+  <PropertyGroup Condition="'$(Configuration)|$(Platform)'=='Debug|Win32'">
+    <OutDir>$(SolutionDir)..\..\build\$(Platform)\$(Configuration)\</OutDir>
+    <IntDir>$(SolutionDir)..\..\build\$(Platform)\$(Configuration)\</IntDir>
+    <LinkIncremental>true</LinkIncremental>
+  </PropertyGroup>
+  <PropertyGroup Condition="'$(Configuration)|$(Platform)'=='Debug|x64'">
+    <LinkIncremental>true</LinkIncremental>
+    <OutDir>$(SolutionDir)..\..\build\$(Platform)\$(Configuration)\</OutDir>
+    <IntDir>$(SolutionDir)..\..\build\$(Platform)\$(Configuration)\</IntDir>
+  </PropertyGroup>
+  <PropertyGroup Condition="'$(Configuration)|$(Platform)'=='Release|Win32'">
+    <OutDir>$(SolutionDir)..\..\build\$(Platform)\$(Configuration)\</OutDir>
+    <IntDir>$(SolutionDir)..\..\build\$(Platform)\$(Configuration)\</IntDir>
+    <LinkIncremental>false</LinkIncremental>
+  </PropertyGroup>
+  <PropertyGroup Condition="'$(Configuration)|$(Platform)'=='Release|x64'">
+    <LinkIncremental>false</LinkIncremental>
+    <OutDir>$(SolutionDir)..\..\build\$(Platform)\$(Configuration)\</OutDir>
+    <IntDir>$(SolutionDir)..\..\build\$(Platform)\$(Configuration)\</IntDir>
+  </PropertyGroup>
+  <ItemDefinitionGroup Condition="'$(Configuration)|$(Platform)'=='Debug|Win32'">
+    <ClCompile>
+      <Optimization>Disabled</Optimization>
+      <PreprocessorDefinitions>GLEW_STATIC;WIN32;_DEBUG;_WINDOWS;_USRDLL;RENDERINGPLUGIN_EXPORTS;%(PreprocessorDefinitions)</PreprocessorDefinitions>
+      <MinimalRebuild>true</MinimalRebuild>
+      <BasicRuntimeChecks>EnableFastChecks</BasicRuntimeChecks>
+      <RuntimeLibrary>MultiThreadedDebug</RuntimeLibrary>
+      <PrecompiledHeader />
+      <WarningLevel>Level3</WarningLevel>
+      <DebugInformationFormat>EditAndContinue</DebugInformationFormat>
+      <AdditionalIncludeDirectories>../../</AdditionalIncludeDirectories>
+    </ClCompile>
+    <Link>
+      <AdditionalDependencies>opengl32.lib;%(AdditionalDependencies)</AdditionalDependencies>
+      <GenerateDebugInformation>true</GenerateDebugInformation>
+      <SubSystem>Windows</SubSystem>
+      <TargetMachine>MachineX86</TargetMachine>
+      <ModuleDefinitionFile>../../source/RenderingPlugin.def</ModuleDefinitionFile>
+    </Link>
+    <PostBuildEvent>
+      <Command>SETLOCAL
+
+if "$(PlatformShortName)" == "x86" (
+  set TARGET_PLUGIN_PATH=$(SolutionDir)..\..\..\UnityProject\Assets\Plugins\x86
+) else (
+  set TARGET_PLUGIN_PATH=$(SolutionDir)..\..\..\UnityProject\Assets\Plugins\x86_64
+)
+echo Target Plugin Path is %TARGET_PLUGIN_PATH%
+copy /Y "$(TargetPath)" "%TARGET_PLUGIN_PATH%\$(TargetFileName)"
+
+ENDLOCAL
+</Command>
+    </PostBuildEvent>
+  </ItemDefinitionGroup>
+  <ItemDefinitionGroup Condition="'$(Configuration)|$(Platform)'=='Debug|x64'">
+    <ClCompile>
+      <Optimization>Disabled</Optimization>
+      <PreprocessorDefinitions>GLEW_STATIC;WIN32;_DEBUG;_WINDOWS;_USRDLL;RENDERINGPLUGIN_EXPORTS;%(PreprocessorDefinitions)</PreprocessorDefinitions>
+      <BasicRuntimeChecks>EnableFastChecks</BasicRuntimeChecks>
+      <RuntimeLibrary>MultiThreadedDebug</RuntimeLibrary>
+      <PrecompiledHeader>
+      </PrecompiledHeader>
+      <WarningLevel>Level3</WarningLevel>
+      <DebugInformationFormat>ProgramDatabase</DebugInformationFormat>
+      <AdditionalIncludeDirectories>../../</AdditionalIncludeDirectories>
+    </ClCompile>
+    <Link>
+      <AdditionalDependencies>opengl32.lib;%(AdditionalDependencies)</AdditionalDependencies>
+      <GenerateDebugInformation>true</GenerateDebugInformation>
+      <SubSystem>Windows</SubSystem>
+      <ModuleDefinitionFile>../../source/RenderingPlugin.def</ModuleDefinitionFile>
+    </Link>
+    <PostBuildEvent>
+      <Command>SETLOCAL
+
+if "$(PlatformShortName)" == "x86" (
+  set TARGET_PLUGIN_PATH=$(SolutionDir)..\..\..\UnityProject\Assets\Plugins\x86
+) else (
+  set TARGET_PLUGIN_PATH=$(SolutionDir)..\..\..\UnityProject\Assets\Plugins\x86_64
+)
+echo Target Plugin Path is %TARGET_PLUGIN_PATH%
+copy /Y "$(TargetPath)" "%TARGET_PLUGIN_PATH%\$(TargetFileName)"
+
+ENDLOCAL
+</Command>
+    </PostBuildEvent>
+  </ItemDefinitionGroup>
+  <ItemDefinitionGroup Condition="'$(Configuration)|$(Platform)'=='Release|Win32'">
+    <ClCompile>
+      <Optimization>MaxSpeed</Optimization>
+      <IntrinsicFunctions>true</IntrinsicFunctions>
+      <PreprocessorDefinitions>GLEW_STATIC;WIN32;NDEBUG;_WINDOWS;_USRDLL;RENDERINGPLUGIN_EXPORTS;%(PreprocessorDefinitions)</PreprocessorDefinitions>
+      <RuntimeLibrary>MultiThreaded</RuntimeLibrary>
+      <FunctionLevelLinking>true</FunctionLevelLinking>
+      <PrecompiledHeader />
+      <WarningLevel>Level3</WarningLevel>
+      <DebugInformationFormat>ProgramDatabase</DebugInformationFormat>
+      <AdditionalIncludeDirectories>../../</AdditionalIncludeDirectories>
+    </ClCompile>
+    <Link>
+      <AdditionalDependencies>opengl32.lib;%(AdditionalDependencies)</AdditionalDependencies>
+      <GenerateDebugInformation>true</GenerateDebugInformation>
+      <SubSystem>Windows</SubSystem>
+      <OptimizeReferences>true</OptimizeReferences>
+      <EnableCOMDATFolding>true</EnableCOMDATFolding>
+      <TargetMachine>MachineX86</TargetMachine>
+      <ModuleDefinitionFile>../../source/RenderingPlugin.def</ModuleDefinitionFile>
+    </Link>
+    <PostBuildEvent>
+      <Command>SETLOCAL
+
+if "$(PlatformShortName)" == "x86" (
+  set TARGET_PLUGIN_PATH=$(SolutionDir)..\..\..\UnityProject\Assets\Plugins\x86
+) else (
+  set TARGET_PLUGIN_PATH=$(SolutionDir)..\..\..\UnityProject\Assets\Plugins\x86_64
+)
+echo Target Plugin Path is %TARGET_PLUGIN_PATH%
+copy /Y "$(TargetPath)" "%TARGET_PLUGIN_PATH%\$(TargetFileName)"
+
+ENDLOCAL
+</Command>
+    </PostBuildEvent>
+  </ItemDefinitionGroup>
+  <ItemDefinitionGroup Condition="'$(Configuration)|$(Platform)'=='Release|x64'">
+    <ClCompile>
+      <Optimization>MaxSpeed</Optimization>
+      <IntrinsicFunctions>true</IntrinsicFunctions>
+      <PreprocessorDefinitions>GLEW_STATIC;WIN32;NDEBUG;_WINDOWS;_USRDLL;RENDERINGPLUGIN_EXPORTS;%(PreprocessorDefinitions)</PreprocessorDefinitions>
+      <RuntimeLibrary>MultiThreaded</RuntimeLibrary>
+      <FunctionLevelLinking>true</FunctionLevelLinking>
+      <PrecompiledHeader>
+      </PrecompiledHeader>
+      <WarningLevel>Level3</WarningLevel>
+      <DebugInformationFormat>ProgramDatabase</DebugInformationFormat>
+      <AdditionalIncludeDirectories>../../</AdditionalIncludeDirectories>
+    </ClCompile>
+    <Link>
+      <AdditionalDependencies>opengl32.lib;%(AdditionalDependencies)</AdditionalDependencies>
+      <GenerateDebugInformation>true</GenerateDebugInformation>
+      <SubSystem>Windows</SubSystem>
+      <OptimizeReferences>true</OptimizeReferences>
+      <EnableCOMDATFolding>true</EnableCOMDATFolding>
+      <ModuleDefinitionFile>../../source/RenderingPlugin.def</ModuleDefinitionFile>
+    </Link>
+    <PostBuildEvent>
+      <Command>SETLOCAL
+
+if "$(PlatformShortName)" == "x86" (
+  set TARGET_PLUGIN_PATH=$(SolutionDir)..\..\..\UnityProject\Assets\Plugins\x86
+) else (
+  set TARGET_PLUGIN_PATH=$(SolutionDir)..\..\..\UnityProject\Assets\Plugins\x86_64
+)
+echo Target Plugin Path is %TARGET_PLUGIN_PATH%
+copy /Y "$(TargetPath)" "%TARGET_PLUGIN_PATH%\$(TargetFileName)"
+
+ENDLOCAL
+</Command>
+    </PostBuildEvent>
+  </ItemDefinitionGroup>
+  <Import Project="$(VCTargetsPath)\Microsoft.Cpp.targets" />
+  <ImportGroup Label="ExtensionTargets">
+  </ImportGroup>
 </Project>